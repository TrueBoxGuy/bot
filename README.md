--- conflicted
+++ resolved
@@ -66,10 +66,6 @@
  - urrllib
  - discord.py
  - discord-ext-typed-commands
-<<<<<<< HEAD
- - pyjq
-=======
->>>>>>> 1b53cefc
 
 You will need to create a static config file called `bot.conf` in the working
 directory of the bot, see `bot.conf.example`.
