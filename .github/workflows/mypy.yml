--- conflicted
+++ resolved
@@ -11,11 +11,7 @@
     - uses: actions/setup-python@v1
       with:
         python-version: 3.9
-<<<<<<< HEAD
-    - run: pip install discord.py discord.py_stubs discord-ext-typed-commands mypy
-=======
     - name: pip
       run: pip install discord.py discord.py_stubs discord-ext-typed-commands sqlalchemy2-stubs mypy sqlalchemy[mypy]
->>>>>>> 1b53cefc
     - name: mypy
       run: mypy .