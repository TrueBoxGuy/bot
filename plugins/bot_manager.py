--- conflicted
+++ resolved
@@ -36,11 +36,7 @@
 async def load_command(ctx: discord.ext.commands.Context, plugin: PluginConverter) -> None:
     """Load a plugin"""
     try:
-<<<<<<< HEAD
-        plugins.load(plugin)
-=======
         await plugins.load(plugin)
->>>>>>> 1b53cefc
     except:
         await reply_exception(ctx)
     else:
@@ -51,11 +47,7 @@
 async def reload_command(ctx: discord.ext.commands.Context, plugin: PluginConverter) -> None:
     """Reload a plugin"""
     try:
-<<<<<<< HEAD
-        plugins.reload(plugin)
-=======
         await plugins.reload(plugin)
->>>>>>> 1b53cefc
     except:
         await reply_exception(ctx)
     else:
@@ -66,11 +58,7 @@
 async def unsafe_reload_command(ctx: discord.ext.commands.Context, plugin: PluginConverter) -> None:
     """Reload a plugin without its dependents"""
     try:
-<<<<<<< HEAD
-        plugins.unsafe_reload(plugin)
-=======
         await plugins.unsafe_reload(plugin)
->>>>>>> 1b53cefc
     except:
         await reply_exception(ctx)
     else:
@@ -81,11 +69,7 @@
 async def unload_command(ctx: discord.ext.commands.Context, plugin: PluginConverter) -> None:
     """Unload a plugin"""
     try:
-<<<<<<< HEAD
-        plugins.unload(plugin)
-=======
         await plugins.unload(plugin)
->>>>>>> 1b53cefc
     except:
         await reply_exception(ctx)
     else:
@@ -96,11 +80,7 @@
 async def unsafe_unload_command(ctx: discord.ext.commands.Context, plugin: PluginConverter) -> None:
     """Unload a plugin without its dependents"""
     try:
-<<<<<<< HEAD
-        plugins.unsafe_unload(plugin)
-=======
         await plugins.unsafe_unload(plugin)
->>>>>>> 1b53cefc
     except:
         await reply_exception(ctx)
     else:
@@ -127,22 +107,14 @@
 @plugins.privileges.priv_ext("admin")
 async def autoload_add(ctx: discord.ext.commands.Context, plugin: PluginConverter) -> None:
     """Add a plugin to be loaded at startup"""
-<<<<<<< HEAD
-    plugins.autoload.set_autoload(plugins.autoload.get_autoload() + [plugin])
-=======
     await plugins.autoload.set_autoload(plugin, True)
->>>>>>> 1b53cefc
     await ctx.send("\u2705")
 
 @autoload_command.command("remove")
 @plugins.privileges.priv_ext("admin")
 async def autoload_remove(ctx: discord.ext.commands.Context, plugin: PluginConverter) -> None:
     """Remove a plugin from startup loading list"""
-<<<<<<< HEAD
-    plugins.autoload.set_autoload(list(filter(lambda n: n != plugin, plugins.autoload.get_autoload())))
-=======
     await plugins.autoload.set_autoload(plugin, False)
->>>>>>> 1b53cefc
     await ctx.send("\u2705")
 
 @plugins.commands.command_ext("plugins")
