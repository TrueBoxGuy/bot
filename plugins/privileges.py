import logging
<<<<<<< HEAD
from typing import List, Dict, Optional, Union, Iterable, Callable, Awaitable, Coroutine, Any, Protocol, cast
=======
from typing import List, Optional, Union, Tuple, Iterator, Coroutine, Literal, Callable, Awaitable, Protocol, Any, cast
>>>>>>> 1b53cefc
import discord
import discord.utils
import util.db.kv
from util.frozen_list import FrozenList
import discord_client
import util.discord
import plugins.commands

class PrivilegesConf(Protocol, Awaitable[None]):
    def __getitem__(self, key: Tuple[str, Literal["users", "roles"]]) -> Optional[FrozenList[int]]: ...
    def __setitem__(self, key: Tuple[str, Literal["users", "roles"]],
        value: Optional[Union[List[int], FrozenList[int]]]) -> None: ...

conf: PrivilegesConf
logger: logging.Logger = logging.getLogger(__name__)

@plugins.init
async def init() -> None:
    global conf
    conf = cast(PrivilegesConf, await util.db.kv.load(__name__))

def has_privilege(priv: str, user_or_member: Union[discord.User, discord.Member]) -> bool:
    users = conf[priv, "users"]
    roles = conf[priv, "roles"]
    if users and user_or_member.id in users:
        return True
    if roles and isinstance(user_or_member, discord.Member):
        for role in user_or_member.roles:
            if role.id in roles:
                return True
    # else we're in a DM or the user has left,
    # either way there's no roles to check
    return False

def priv(name: str) -> Callable[[Callable[[discord.Message, plugins.commands.ArgParser], Awaitable[None]]],
    Callable[[discord.Message, plugins.commands.ArgParser], Awaitable[None]]]:
    """
    Require that a command is only available to a given privilege. The decorator should be specified after
    plugins.commands.command.
    """
    def decorator(fun: Callable[[discord.Message, plugins.commands.ArgParser], Awaitable[None]]) -> Callable[
        [discord.Message, plugins.commands.ArgParser], Awaitable[None]]:
        async def check(msg: discord.Message, arg: plugins.commands.ArgParser) -> None:
            if has_privilege(name, msg.author):
                await fun(msg, arg)
            else:
                logger.warn("Denied {} to {!r}".format(fun.__name__, msg.author))
        check.__name__ = fun.__name__
        return check
    return decorator

def priv_ext(name: str) -> Callable[[Callable[..., Coroutine[Any, Any, None]]], Callable[
    ..., Coroutine[Any, Any, None]]]:
    def command_priv_check(ctx: discord.ext.commands.Context) -> bool:
        if has_privilege(name, ctx.author):
            return True
        else:
            logger.warn("Denied {} to {!r}".format(ctx.invoked_with, ctx.author))
            return False
    return discord.ext.commands.check(command_priv_check)

<<<<<<< HEAD
def user_id_from_arg(guild: Optional[discord.Guild], arg: plugins.commands.Arg) -> Optional[int]:
    if isinstance(arg, plugins.commands.UserMentionArg):
        return arg.id
    if not isinstance(arg, plugins.commands.StringArg): return None
    user = util.discord.smart_find(arg.text, guild.members if guild else ())
    if user is None:
        raise util.discord.UserError("Multiple or no results for user {!i}", arg.text)
    return user.id

def role_id_from_arg(guild: Optional[discord.Guild], arg: plugins.commands.Arg) -> Optional[int]:
    if isinstance(arg, plugins.commands.RoleMentionArg):
        return arg.id
    if not isinstance(arg, plugins.commands.StringArg): return None
    role = util.discord.smart_find(arg.text, guild.roles if guild else ())
    if role is None:
        raise util.discord.UserError("Multiple or no results for role {!i}", arg.text)
    return role.id

async def priv_new(msg: discord.Message, priv: str) -> None:
    if conf[priv] is not None:
        await msg.channel.send(util.discord.format("Priv {!i} already exists", priv))
        return
    conf[priv] = {"users": [], "roles": []}
    await msg.channel.send(util.discord.format("Created priv {!i}", priv))

async def priv_delete(msg: discord.Message, priv: str) -> None:
    if conf[priv] == None:
        await msg.channel.send(util.discord.format("Priv {!i} does not exist", priv))
        return
    conf[priv] = None
    await msg.channel.send(util.discord.format("Removed priv {!i}", priv))

async def priv_show(msg: discord.Message, priv: str) -> None:
    obj = conf[priv]
    if obj is None:
        await msg.channel.send(util.discord.format("Priv {!i} does not exist", priv))
        return
=======
class PrivContext(discord.ext.commands.Context):
    priv: str

@plugins.commands.command_ext("priv", cls=discord.ext.commands.Group)
@priv_ext("shell")
async def priv_command(ctx: discord.ext.commands.Context) -> None:
    """Manage privilege sets"""
    pass

def priv_exists(priv: str) -> bool:
    return conf[priv, "users"] is not None or conf[priv, "roles"] is not None

def validate_priv(priv: str) -> None:
    if not priv_exists(priv):
        raise util.discord.UserError(util.discord.format("Priv {!i} does not exist", priv))

@priv_command.command("new")
async def priv_new(ctx: discord.ext.commands.Context, priv: str) -> None:
    """Create a new priv"""
    if priv_exists(priv):
        raise util.discord.UserError(util.discord.format("Priv {!i} already exists", priv))

    conf[priv, "users"] = []
    conf[priv, "roles"] = []
    await conf

    await ctx.send(util.discord.format("Created priv {!i}", priv))

@priv_command.command("delete")
async def priv_delete(ctx: discord.ext.commands.Context, priv: str) -> None:
    """Delete a priv"""
    validate_priv(priv)

    conf[priv, "users"] = None
    conf[priv, "roles"] = None
    await conf

    await ctx.send(util.discord.format("Removed priv {!i}", priv))

@priv_command.command("show")
async def priv_show(ctx: discord.ext.commands.Context, priv: str) -> None:
    """Show the users and roles in a priv"""
    validate_priv(priv)
    users = conf[priv, "users"]
    roles = conf[priv, "roles"]
>>>>>>> 1b53cefc
    output = []
    for id in users or ():
        user = await discord_client.client.fetch_user(id)
        if user is not None:
            mtext = util.discord.format("{!m}({!i} {!i})", user, user.name, user.id)
        else:
            mtext = util.discord.format("{!m}({!i})", id, id)
        output.append("user {}".format(mtext))
    for id in roles or ():
        role = discord.utils.find(lambda r: r.id == id, ctx.guild.roles if ctx.guild is not None else ())
        if role is not None:
            rtext = util.discord.format("{!M}({!i} {!i})", role, role.name, role.id)
        else:
            rtext = util.discord.format("{!M}({!i})", id, id)
        output.append("role {}".format(rtext))
    await ctx.send(util.discord.format("Priv {!i} includes: {}", priv, "; ".join(output)),
        allowed_mentions=discord.AllowedMentions.none())

@priv_command.group("add")
async def priv_add(ctx: PrivContext, priv: str) -> None:
    """Add a user or role to a priv"""
    validate_priv(priv)
    ctx.priv = priv

@priv_add.command("user")
async def priv_add_user(ctx: PrivContext, user: util.discord.PartialUserConverter) -> None:
    """Add a user to a priv"""
    priv = ctx.priv
    users = conf[priv, "users"] or FrozenList()
    if user.id in users:
        raise util.discord.UserError(util.discord.format("User {!m} is already in priv {!i}", user.id, priv))

    conf[priv, "users"] = users + [user.id]
    await conf

    await ctx.send(util.discord.format("Added user {!m} to priv {!i}", user.id, priv),
        allowed_mentions=discord.AllowedMentions.none())

@priv_add.command("role")
async def priv_add_role(ctx: PrivContext, role: util.discord.PartialRoleConverter) -> None:
    """Add a role to a priv"""
    priv = ctx.priv
    roles = conf[priv, "roles"] or FrozenList()
    if role.id in roles:
        raise util.discord.UserError(util.discord.format("Role {!M} is already in priv {!i}", role.id, priv))

    conf[priv, "roles"] = roles + [role.id]
    await conf

    await ctx.send(util.discord.format("Added role {!M} to priv {!i}", role.id, priv),
        allowed_mentions=discord.AllowedMentions.none())

@priv_command.group("remove")
async def priv_remove(ctx: PrivContext, priv: str) -> None:
    """Remove a user or role from a priv"""
    validate_priv(priv)
    ctx.priv = priv

@priv_remove.command("user")
async def priv_remove_user(ctx: PrivContext, user: util.discord.PartialUserConverter) -> None:
    """Remove a user from a priv"""
    priv = ctx.priv
    users = conf[priv, "users"] or FrozenList()
    if user.id not in users:
        raise util.discord.UserError(util.discord.format("User {!m} is already not in priv {!i}", user.id, priv))

    musers = users.copy()
    musers.remove(user.id)
    conf[priv, "users"] = musers

    await ctx.send(util.discord.format("Removed user {!m} from priv {!i}", user.id, priv),
        allowed_mentions=discord.AllowedMentions.none())

@priv_remove.command("role")
async def priv_remove_role(ctx: PrivContext, role: util.discord.PartialRoleConverter) -> None:
    """Remove a role from a priv"""
    priv = ctx.priv
    roles = conf[priv, "roles"] or FrozenList()
    if role.id not in roles:
        raise util.discord.UserError(util.discord.format("Role {!M} is already not in priv {!i}", role.id, priv))

    mroles = roles.copy()
    mroles.remove(role.id)
    conf[priv, "roles"] = mroles

    await ctx.send(util.discord.format("Removed role {!M} from priv {!i}", role.id, priv),
        allowed_mentions=discord.AllowedMentions.none())<|MERGE_RESOLUTION|>--- conflicted
+++ resolved
@@ -1,9 +1,5 @@
 import logging
-<<<<<<< HEAD
-from typing import List, Dict, Optional, Union, Iterable, Callable, Awaitable, Coroutine, Any, Protocol, cast
-=======
 from typing import List, Optional, Union, Tuple, Iterator, Coroutine, Literal, Callable, Awaitable, Protocol, Any, cast
->>>>>>> 1b53cefc
 import discord
 import discord.utils
 import util.db.kv
@@ -65,45 +61,6 @@
             return False
     return discord.ext.commands.check(command_priv_check)
 
-<<<<<<< HEAD
-def user_id_from_arg(guild: Optional[discord.Guild], arg: plugins.commands.Arg) -> Optional[int]:
-    if isinstance(arg, plugins.commands.UserMentionArg):
-        return arg.id
-    if not isinstance(arg, plugins.commands.StringArg): return None
-    user = util.discord.smart_find(arg.text, guild.members if guild else ())
-    if user is None:
-        raise util.discord.UserError("Multiple or no results for user {!i}", arg.text)
-    return user.id
-
-def role_id_from_arg(guild: Optional[discord.Guild], arg: plugins.commands.Arg) -> Optional[int]:
-    if isinstance(arg, plugins.commands.RoleMentionArg):
-        return arg.id
-    if not isinstance(arg, plugins.commands.StringArg): return None
-    role = util.discord.smart_find(arg.text, guild.roles if guild else ())
-    if role is None:
-        raise util.discord.UserError("Multiple or no results for role {!i}", arg.text)
-    return role.id
-
-async def priv_new(msg: discord.Message, priv: str) -> None:
-    if conf[priv] is not None:
-        await msg.channel.send(util.discord.format("Priv {!i} already exists", priv))
-        return
-    conf[priv] = {"users": [], "roles": []}
-    await msg.channel.send(util.discord.format("Created priv {!i}", priv))
-
-async def priv_delete(msg: discord.Message, priv: str) -> None:
-    if conf[priv] == None:
-        await msg.channel.send(util.discord.format("Priv {!i} does not exist", priv))
-        return
-    conf[priv] = None
-    await msg.channel.send(util.discord.format("Removed priv {!i}", priv))
-
-async def priv_show(msg: discord.Message, priv: str) -> None:
-    obj = conf[priv]
-    if obj is None:
-        await msg.channel.send(util.discord.format("Priv {!i} does not exist", priv))
-        return
-=======
 class PrivContext(discord.ext.commands.Context):
     priv: str
 
@@ -149,7 +106,6 @@
     validate_priv(priv)
     users = conf[priv, "users"]
     roles = conf[priv, "roles"]
->>>>>>> 1b53cefc
     output = []
     for id in users or ():
         user = await discord_client.client.fetch_user(id)
